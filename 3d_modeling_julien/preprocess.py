--- conflicted
+++ resolved
@@ -74,11 +74,7 @@
     #     for study_id in train_df.study_id.unique()
     # ]
     # dirs = sorted(dirs)
-<<<<<<< HEAD
-    #
-=======
 
->>>>>>> a35ad814
     # slice_size = math.ceil(len(dirs) / Config.num_workers)
 
     # workers = []
@@ -87,11 +83,7 @@
     #     p = Process(target=worker_loop, args=(dirslice,))
     #     p.start()
     #     workers.append(p)
-<<<<<<< HEAD
-    #
-=======
 
->>>>>>> a35ad814
     # for p in workers:
     #     p.join()
 
@@ -102,25 +94,16 @@
         "study_id": [],
         "level": [],
         "path": [],
-<<<<<<< HEAD
-        "study_id": [],
-        "label": []
-=======
         "label": [],
->>>>>>> a35ad814
     }
     for index, row in bb_3d_df.iterrows():
         preprocessed_train["study_id"].append(row["study_id"])
-        preprocessed_train["level"].append(row["level"].lower())
+        preprocessed_train["level"].append(row["level"])
         preprocessed_train["path"].append(
             Config.data_basepath
             + f"processed_studies/{row['study_id']}_{row['level'].lower()}_{Config.crop_shape[0]}_{Config.crop_shape[1]}_{Config.crop_shape[2]}.npy.gz"
         )
-<<<<<<< HEAD
-        label = train_labels_df[train_labels_df["study_id"] == row["study_id"]][
-=======
         label = train_labels_df[train_labels_df["study_id"] == row["study_id"]].values[0][
->>>>>>> a35ad814
             1 + Config.LEVEL_MAP[row["level"].lower()] :: 5
         ]
         preprocessed_train["label"].append(label)
