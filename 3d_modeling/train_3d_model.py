--- conflicted
+++ resolved
@@ -126,17 +126,10 @@
             CumulativeLinkLoss().to(device) for i in range(CONFIG["num_classes"])
         ],
         "alt_val": [
-<<<<<<< HEAD
-            CumulativeLinkLoss(class_weights=COMP_WEIGHTS[i]) for i in range(CONFIG["num_classes"])
-        ],
-        "weighted_alt_val": [
-            nn.CrossEntropyLoss(weight=COMP_WEIGHTS[i]) for i in range(CONFIG["num_classes"])
-=======
             CumulativeLinkLoss(class_weights=COMP_WEIGHTS[i]).to(device) for i in range(CONFIG["num_classes"])
         ],
         "weighted_alt_val": [
             nn.CrossEntropyLoss(weight=COMP_WEIGHTS[i]).to(device) for i in range(CONFIG["num_classes"])
->>>>>>> 19230415
         ],
         "unweighted_alt_val": [
             nn.CrossEntropyLoss().to(device) for i in range(CONFIG["num_classes"])
